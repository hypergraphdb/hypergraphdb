--- conflicted
+++ resolved
@@ -1,167 +1,155 @@
-<project xmlns="http://maven.apache.org/POM/4.0.0"
-  xmlns:xsi="http://www.w3.org/2001/XMLSchema-instance"
-  xsi:schemaLocation="http://maven.apache.org/POM/4.0.0
-                      http://maven.apache.org/xsd/maven-4.0.0.xsd">
-  <modelVersion>4.0.0</modelVersion>
-  <groupId>org.hypergraphdb</groupId>
-  <artifactId>hypergraphdb</artifactId>
-  <packaging>pom</packaging>
-  <name>HyperGraphDB Parent Project</name>
-  <version>1.4-SNAPSHOT</version>  
-  <url>http://hypergraphdb.org</url>
-
-  <properties>
-    <java.version>1.8</java.version>
-    <version>1.4-SNAPSHOT</version>
-    <!-- Sleepycat libraries -->
-    <bje.version>5.0.34</bje.version>
-    <bdb.version>5.3.15</bdb.version>
-    <!-- Other third-party libraries -->
-    <libraries.powermock.version>1.6.4</libraries.powermock.version>
-    <libraries.easymock.version>3.1</libraries.easymock.version>
-    <libraries.multitester.version>1.0</libraries.multitester.version>
-  </properties>
-
-<<<<<<< HEAD
-  <distributionManagement>                                                                             
-    <repository>                                                                                       
-      <id>hypergraphdb-repository</id>                                                                
-      <url>scp://hypergraphdb.org/var/www/hypergraphdb.org/maven</url>  
-=======
-
-  <distributionManagement>
-    <repository>
-      <id>hypergraphdb-repository</id>
-      <url>scp://hypergraphdb.org/var/www/hypergraphdb.org/maven</url>
->>>>>>> f83c38a8
-    </repository>
-  </distributionManagement>                                                                             
-
-  <build>
-    <directory>target</directory>
-    <outputDirectory>target/classes</outputDirectory>
-    <finalName>${project.artifactId}-${project.version}</finalName>
-    <testOutputDirectory>target/test-classes</testOutputDirectory>
-    <sourceDirectory>src/java</sourceDirectory>
-    <testSourceDirectory>test/java</testSourceDirectory>    
-    <resources>
-      <resource>
-        <directory>src/config</directory>
-      </resource>
-    </resources>
-
-    <extensions>
-      <extension>
-        <groupId>org.apache.maven.wagon</groupId>
-	<artifactId>wagon-ssh</artifactId>
-<<<<<<< HEAD
-	<version>2.4</version>
-=======
-	<version>2.10</version>
->>>>>>> f83c38a8
-      </extension>
-    </extensions>
-
-  <pluginManagement>
-  <plugins>
-    <plugin>
-      <groupId>org.eclipse.m2e</groupId>
-      <artifactId>lifecycle-mapping</artifactId>
-      <version>1.0.0</version>
-      <configuration>
-        <lifecycleMappingMetadata>
-          <pluginExecutions>
-            <pluginExecution>
-              <pluginExecutionFilter>
-                <groupId>org.apache.maven.plugins</groupId>
-                <artifactId>maven-dependency-plugin</artifactId>
-                <versionRange>[1.0.0,)</versionRange>
-                <goals>
-                  <goal>unpack</goal>
-                </goals>
-              </pluginExecutionFilter>
-              <action>
-                <ignore />
-              </action>
-            </pluginExecution>
-          </pluginExecutions>
-        </lifecycleMappingMetadata>
-      </configuration>
-    </plugin>
-  </plugins>
-</pluginManagement>
-    
-<plugins>
-  <plugin>
-    <groupId>org.apache.maven.plugins</groupId>
-    <artifactId>maven-compiler-plugin</artifactId>
-    <version>2.0.2</version>
-    <configuration>
-      <source>${java.version}</source>
-      <target>${java.version}</target>
-    </configuration>    		
-  </plugin>
-  <plugin>
-    <groupId>org.apache.maven.plugins</groupId>
-    <artifactId>maven-surefire-plugin</artifactId>
-    <configuration>
-      <forkMode>always</forkMode>
-      <argLine>-Djava.library.path=${project.build.directory}/lib</argLine>        
-      <includes>
-        <include>**/*.java</include>
-      </includes>
-      <aggregate>true</aggregate>
-      <!--also set this to link to generated source reports-->
-      <linkXRef>true</linkXRef>
-    </configuration>
-  </plugin>
-</plugins>
-  </build>
-  
-  <dependencies>
-    <dependency>
-        <groupId>junit</groupId>
-        <artifactId>junit</artifactId>
-        <version>4.12</version>
-        <scope>test</scope>
-    </dependency>    
-  </dependencies>    
-  
-  <!-- Build Type -->
-  <profiles>
-    <profile>
-      <id>win32</id>
-      <properties>
-        <build.type>win32</build.type>
-      </properties>
-    </profile>
-    <profile>
-      <id>win64</id>
-      <properties>
-        <build.type>win64</build.type>
-      </properties>
-    </profile>
-    <profile>
-      <id>lin32</id>
-      <properties>
-        <build.type>lin32</build.type>
-      </properties>
-    </profile>
-    <profile>
-      <id>lin64</id>
-      <activation>
-        <activeByDefault>true</activeByDefault>
-      </activation>
-      <properties>
-        <build.type>lin64</build.type>
-      </properties>
-    </profile>
-    <profile>
-      <id>mac</id>
-      <properties>
-        <build.type>mac</build.type>
-      </properties>
-    </profile>
-  </profiles>
-        
-</project>
+<project xmlns="http://maven.apache.org/POM/4.0.0"
+  xmlns:xsi="http://www.w3.org/2001/XMLSchema-instance"
+  xsi:schemaLocation="http://maven.apache.org/POM/4.0.0
+                      http://maven.apache.org/xsd/maven-4.0.0.xsd">
+  <modelVersion>4.0.0</modelVersion>
+  <groupId>org.hypergraphdb</groupId>
+  <artifactId>hypergraphdb</artifactId>
+  <packaging>pom</packaging>
+  <name>HyperGraphDB Parent Project</name>
+  <version>1.4-SNAPSHOT</version>  
+  <url>http://hypergraphdb.org</url>
+
+  <properties>
+    <java.version>1.8</java.version>
+    <version>1.4-SNAPSHOT</version>
+    <!-- Sleepycat libraries -->
+    <bje.version>5.0.34</bje.version>
+    <bdb.version>5.3.15</bdb.version>
+    <!-- Other third-party libraries -->
+    <libraries.powermock.version>1.6.4</libraries.powermock.version>
+    <libraries.easymock.version>3.1</libraries.easymock.version>
+    <libraries.multitester.version>1.0</libraries.multitester.version>
+  </properties>
+
+  <distributionManagement>
+    <repository>
+      <id>hypergraphdb-repository</id>
+      <url>scp://hypergraphdb.org/var/www/hypergraphdb.org/maven</url>
+    </repository>
+  </distributionManagement>                                                                             
+
+  <build>
+    <directory>target</directory>
+    <outputDirectory>target/classes</outputDirectory>
+    <finalName>${project.artifactId}-${project.version}</finalName>
+    <testOutputDirectory>target/test-classes</testOutputDirectory>
+    <sourceDirectory>src/java</sourceDirectory>
+    <testSourceDirectory>test/java</testSourceDirectory>    
+    <resources>
+      <resource>
+        <directory>src/config</directory>
+      </resource>
+    </resources>
+
+    <extensions>
+      <extension>
+        <groupId>org.apache.maven.wagon</groupId>
+	<artifactId>wagon-ssh</artifactId>
+	<version>2.10</version>
+      </extension>
+    </extensions>
+
+  <pluginManagement>
+  <plugins>
+    <plugin>
+      <groupId>org.eclipse.m2e</groupId>
+      <artifactId>lifecycle-mapping</artifactId>
+      <version>1.0.0</version>
+      <configuration>
+        <lifecycleMappingMetadata>
+          <pluginExecutions>
+            <pluginExecution>
+              <pluginExecutionFilter>
+                <groupId>org.apache.maven.plugins</groupId>
+                <artifactId>maven-dependency-plugin</artifactId>
+                <versionRange>[1.0.0,)</versionRange>
+                <goals>
+                  <goal>unpack</goal>
+                </goals>
+              </pluginExecutionFilter>
+              <action>
+                <ignore />
+              </action>
+            </pluginExecution>
+          </pluginExecutions>
+        </lifecycleMappingMetadata>
+      </configuration>
+    </plugin>
+  </plugins>
+</pluginManagement>
+    
+<plugins>
+  <plugin>
+    <groupId>org.apache.maven.plugins</groupId>
+    <artifactId>maven-compiler-plugin</artifactId>
+    <version>2.0.2</version>
+    <configuration>
+      <source>${java.version}</source>
+      <target>${java.version}</target>
+    </configuration>    		
+  </plugin>
+  <plugin>
+    <groupId>org.apache.maven.plugins</groupId>
+    <artifactId>maven-surefire-plugin</artifactId>
+    <configuration>
+      <forkMode>always</forkMode>
+      <argLine>-Djava.library.path=${project.build.directory}/lib</argLine>        
+      <includes>
+        <include>**/*.java</include>
+      </includes>
+      <aggregate>true</aggregate>
+      <!--also set this to link to generated source reports-->
+      <linkXRef>true</linkXRef>
+    </configuration>
+  </plugin>
+</plugins>
+  </build>
+  
+  <dependencies>
+    <dependency>
+        <groupId>junit</groupId>
+        <artifactId>junit</artifactId>
+        <version>4.12</version>
+        <scope>test</scope>
+    </dependency>    
+  </dependencies>    
+  
+  <!-- Build Type -->
+  <profiles>
+    <profile>
+      <id>win32</id>
+      <properties>
+        <build.type>win32</build.type>
+      </properties>
+    </profile>
+    <profile>
+      <id>win64</id>
+      <properties>
+        <build.type>win64</build.type>
+      </properties>
+    </profile>
+    <profile>
+      <id>lin32</id>
+      <properties>
+        <build.type>lin32</build.type>
+      </properties>
+    </profile>
+    <profile>
+      <id>lin64</id>
+      <activation>
+        <activeByDefault>true</activeByDefault>
+      </activation>
+      <properties>
+        <build.type>lin64</build.type>
+      </properties>
+    </profile>
+    <profile>
+      <id>mac</id>
+      <properties>
+        <build.type>mac</build.type>
+      </properties>
+    </profile>
+  </profiles>
+        
+</project>